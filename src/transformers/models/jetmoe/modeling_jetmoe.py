--- conflicted
+++ resolved
@@ -35,16 +35,9 @@
 from ...modeling_rope_utils import ROPE_INIT_FUNCTIONS
 from ...modeling_utils import PreTrainedModel
 from ...utils import (
-<<<<<<< HEAD
     auto_class_docstring,
     auto_docstring,
-    is_flash_attn_2_available,
-    is_flash_attn_greater_or_equal_2_10,
-=======
-    add_start_docstrings,
-    add_start_docstrings_to_model_forward,
     can_return_tuple,
->>>>>>> 41b9b92b
     is_torch_flex_attn_available,
     logging,
 )
@@ -926,12 +919,8 @@
     def set_input_embeddings(self, value):
         self.embed_tokens = value
 
-<<<<<<< HEAD
+    @can_return_tuple
     @auto_docstring
-=======
-    @can_return_tuple
-    @add_start_docstrings_to_model_forward(JETMOE_INPUTS_DOCSTRING)
->>>>>>> 41b9b92b
     def forward(
         self,
         input_ids: Optional[torch.LongTensor] = None,
@@ -1234,14 +1223,8 @@
     def get_decoder(self):
         return self.model
 
-<<<<<<< HEAD
+    @can_return_tuple
     @auto_docstring
-=======
-    @can_return_tuple
-    @deprecate_kwarg("num_logits_to_keep", version="4.50", new_name="logits_to_keep")
-    @add_start_docstrings_to_model_forward(JETMOE_INPUTS_DOCSTRING)
-    @replace_return_docstrings(output_type=MoeCausalLMOutputWithPast, config_class=_CONFIG_FOR_DOC)
->>>>>>> 41b9b92b
     def forward(
         self,
         input_ids: Optional[torch.LongTensor] = None,
@@ -1257,9 +1240,6 @@
         cache_position: Optional[torch.LongTensor] = None,
         logits_to_keep: Union[int, torch.Tensor] = 0,
         **kwargs,
-<<<<<<< HEAD
-    ) -> Union[Tuple, MoeCausalLMOutputWithPast]:
-=======
     ) -> MoeCausalLMOutputWithPast:
         r"""
             labels (`torch.LongTensor` of shape `(batch_size, sequence_length)`, *optional*):
@@ -1277,7 +1257,6 @@
         Returns:
         """
 
->>>>>>> 41b9b92b
         output_attentions = output_attentions if output_attentions is not None else self.config.output_attentions
         output_hidden_states = (
             output_hidden_states if output_hidden_states is not None else self.config.output_hidden_states
@@ -1342,27 +1321,8 @@
         )
 
 
-<<<<<<< HEAD
 @auto_class_docstring
 # Copied from transformers.models.llama.modeling_llama.LlamaForSequenceClassification with Llama->JetMoe, LLAMA->JETMOE
-=======
-@add_start_docstrings(
-    """
-    The JetMoe Model transformer with a sequence classification head on top (linear layer).
-
-    [`JetMoeForSequenceClassification`] uses the last token in order to do the classification, as other causal models
-    (e.g. GPT-2) do.
-
-    Since it does classification on the last token, it requires to know the position of the last token. If a
-    `pad_token_id` is defined in the configuration, it finds the last token that is not a padding token in each row. If
-    no `pad_token_id` is defined, it simply takes the last value in each row of the batch. Since it cannot guess the
-    padding tokens when `inputs_embeds` are passed instead of `input_ids`, it does the same (take the last value in
-    each row of the batch).
-    """,
-    JETMOE_START_DOCSTRING,
-)
-# Copied from transformers.models.llama.modeling_llama.LlamaForSequenceClassification with Llama->JetMoe, LLAMA->JETMOE, BaseModelOutputWithPast->MoeModelOutputWithPast
->>>>>>> 41b9b92b
 class JetMoeForSequenceClassification(JetMoePreTrainedModel):
     def __init__(self, config):
         super().__init__(config)
@@ -1379,12 +1339,8 @@
     def set_input_embeddings(self, value):
         self.model.embed_tokens = value
 
-<<<<<<< HEAD
+    @can_return_tuple
     @auto_docstring
-=======
-    @can_return_tuple
-    @add_start_docstrings_to_model_forward(JETMOE_INPUTS_DOCSTRING)
->>>>>>> 41b9b92b
     def forward(
         self,
         input_ids: Optional[torch.LongTensor] = None,
@@ -1396,11 +1352,6 @@
         use_cache: Optional[bool] = None,
         output_attentions: Optional[bool] = None,
         output_hidden_states: Optional[bool] = None,
-<<<<<<< HEAD
-        return_dict: Optional[bool] = None,
-    ) -> Union[Tuple, SequenceClassifierOutputWithPast]:
-        return_dict = return_dict if return_dict is not None else self.config.use_return_dict
-=======
     ) -> SequenceClassifierOutputWithPast:
         r"""
         labels (`torch.LongTensor` of shape `(batch_size,)`, *optional*):
@@ -1408,7 +1359,6 @@
             config.num_labels - 1]`. If `config.num_labels == 1` a regression loss is computed (Mean-Square loss), If
             `config.num_labels > 1` a classification loss is computed (Cross-Entropy).
         """
->>>>>>> 41b9b92b
 
         transformer_outputs: MoeModelOutputWithPast = self.model(
             input_ids,
