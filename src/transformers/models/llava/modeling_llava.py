# coding=utf-8
# Copyright 2023 the HuggingFace Inc. team. All rights reserved.
#
# Licensed under the Apache License, Version 2.0 (the "License");
# you may not use this file except in compliance with the License.
# You may obtain a copy of the License at
#
#     http://www.apache.org/licenses/LICENSE-2.0
#
# Unless required by applicable law or agreed to in writing, software
# distributed under the License is distributed on an "AS IS" BASIS,
# WITHOUT WARRANTIES OR CONDITIONS OF ANY KIND, either express or implied.
# See the License for the specific language governing permissions and
# limitations under the License.
"""PyTorch Llava model."""

from dataclasses import dataclass
from typing import List, Optional, Tuple, Union

import torch
import torch.utils.checkpoint
from torch import nn

from ...activations import ACT2FN
from ...generation import GenerationMixin
from ...modeling_outputs import ModelOutput
from ...modeling_utils import PreTrainedModel
from ...utils import (
    auto_docstring,
    is_torchdynamo_compiling,
    logging,
)
from ..auto import AutoModel, AutoModelForCausalLM
from .configuration_llava import LlavaConfig


logger = logging.get_logger(__name__)

_CONFIG_FOR_DOC = "LlavaConfig"

# Base docstring
_CHECKPOINT_FOR_DOC = "llava-hf/llava-1.5-7b-hf"


@dataclass
class LlavaCausalLMOutputWithPast(ModelOutput):
    """
    Base class for Llava causal language model (or autoregressive) outputs.

    Args:
        loss (`torch.FloatTensor` of shape `(1,)`, *optional*, returned when `labels` is provided):
            Language modeling loss (for next-token prediction).
        logits (`torch.FloatTensor` of shape `(batch_size, sequence_length, config.vocab_size)`):
            Prediction scores of the language modeling head (scores for each vocabulary token before SoftMax).
        past_key_values (`tuple(tuple(torch.FloatTensor))`, *optional*, returned when `use_cache=True` is passed or when `config.use_cache=True`):
            Tuple of `tuple(torch.FloatTensor)` of length `config.n_layers`, with each tuple having 2 tensors of shape
            `(batch_size, num_heads, sequence_length, embed_size_per_head)`)

            Contains pre-computed hidden-states (key and values in the self-attention blocks) that can be used (see
            `past_key_values` input) to speed up sequential decoding.
        hidden_states (`tuple(torch.FloatTensor)`, *optional*, returned when `output_hidden_states=True` is passed or when `config.output_hidden_states=True`):
            Tuple of `torch.FloatTensor` (one for the output of the embeddings, if the model has an embedding layer, +
            one for the output of each layer) of shape `(batch_size, sequence_length, hidden_size)`.

            Hidden-states of the model at the output of each layer plus the optional initial embedding outputs.
        attentions (`tuple(torch.FloatTensor)`, *optional*, returned when `output_attentions=True` is passed or when `config.output_attentions=True`):
            Tuple of `torch.FloatTensor` (one for each layer) of shape `(batch_size, num_heads, sequence_length,
            sequence_length)`.

            Attentions weights after the attention softmax, used to compute the weighted average in the self-attention
            heads.
        image_hidden_states (`torch.FloatTensor`, *optional*):
            A `torch.FloatTensor` of size (batch_size, num_images, sequence_length, hidden_size)`.
            image_hidden_states of the model produced by the vision encoder and after projecting the last hidden state.
    """

    loss: Optional[torch.FloatTensor] = None
    logits: Optional[torch.FloatTensor] = None
    past_key_values: Optional[List[torch.FloatTensor]] = None
    hidden_states: Optional[Tuple[torch.FloatTensor]] = None
    attentions: Optional[Tuple[torch.FloatTensor]] = None
    image_hidden_states: Optional[torch.FloatTensor] = None


class LlavaMultiModalProjector(nn.Module):
    def __init__(self, config: LlavaConfig):
        super().__init__()
        # We have hidden_size * the number of vision feature layers
        num_feature_layers = 1 if isinstance(config.vision_feature_layer, int) else len(config.vision_feature_layer)
        self.linear_1 = nn.Linear(
            config.vision_config.hidden_size * num_feature_layers,
            config.text_config.hidden_size,
            bias=config.multimodal_projector_bias,
        )
        self.act = ACT2FN[config.projector_hidden_act]
        self.linear_2 = nn.Linear(
            config.text_config.hidden_size, config.text_config.hidden_size, bias=config.multimodal_projector_bias
        )

    def forward(self, image_features):
        hidden_states = self.linear_1(image_features)
        hidden_states = self.act(hidden_states)
        hidden_states = self.linear_2(hidden_states)
        return hidden_states


@auto_docstring
class LlavaPreTrainedModel(PreTrainedModel):
    config_class = LlavaConfig
    base_model_prefix = "model"
    supports_gradient_checkpointing = True
    _no_split_modules = ["LlavaVisionAttention"]
    _skip_keys_device_placement = "past_key_values"
    _supports_cache_class = True
    _supports_flash_attn_2 = True
    _supports_sdpa = True
    _supports_quantized_cache = True
    _supports_static_cache = True

    def _init_weights(self, module):
        # important: this ported version of Llava isn't meant for training from scratch - only
        # inference and fine-tuning - so the proper init weights code has been removed - the original codebase
        # https://github.com/haotian-liu/LLaVA/tree/main/llava should serve for that purpose
        std = getattr(self.config, "initializer_range", self.config.get_text_config().initializer_range)

        if isinstance(module, nn.Linear):
            module.weight.data.normal_(mean=0.0, std=std)
            if module.bias is not None:
                module.bias.data.zero_()


@auto_docstring
class LlavaForConditionalGeneration(LlavaPreTrainedModel, GenerationMixin):
    def __init__(self, config: LlavaConfig):
        super().__init__(config)
        self.vision_tower = AutoModel.from_config(config.vision_config)

        self.multi_modal_projector = LlavaMultiModalProjector(config)
        self.vocab_size = config.text_config.vocab_size
        self.language_model = AutoModelForCausalLM.from_config(config.text_config)

        if self.language_model._tied_weights_keys is not None:
            self._tied_weights_keys = [f"language_model.{k}" for k in self.language_model._tied_weights_keys]

        self.pad_token_id = self.config.pad_token_id if self.config.pad_token_id is not None else -1

        self.post_init()

    def get_input_embeddings(self):
        return self.language_model.get_input_embeddings()

    def set_input_embeddings(self, value):
        self.language_model.set_input_embeddings(value)

    def get_output_embeddings(self):
        return self.language_model.get_output_embeddings()

    def set_output_embeddings(self, new_embeddings):
        self.language_model.set_output_embeddings(new_embeddings)

    def set_decoder(self, decoder):
        self.language_model.set_decoder(decoder)

    def get_decoder(self):
        return self.language_model.get_decoder()

    def get_image_features(
        self,
        pixel_values: torch.FloatTensor,
        vision_feature_layer: Union[int, List[int]],
        vision_feature_select_strategy: str,
        **kwargs,
    ):
        """
        Obtains image last hidden states from the vision tower and apply multimodal projection.

        Args:
            pixel_values (`torch.FloatTensor]` of shape `(batch_size, channels, height, width)`)
               The tensors corresponding to the input images.
            vision_feature_layer (`Union[int, List[int]]`):
                The index of the layer to select the vision feature. If multiple indices are provided,
                the vision feature of the corresponding indices will be concatenated to form the
                vision features.
            vision_feature_select_strategy (`str`):
                The feature selection strategy used to select the vision feature from the vision backbone.
                Can be one of `"default"` or `"full"`
        Returns:
            image_features (`torch.Tensor`): Image feature tensor of shape `(num_images, image_length, embed_dim)`).
        """
        if vision_feature_select_strategy not in ["default", "full"]:
            raise ValueError(f"Unexpected select feature strategy: {self.config.vision_feature_select_strategy}")

        kwargs = {k: v for k, v in kwargs.items() if v is not None}
        # this is not memory efficient at all (output_hidden_states=True) will save all the hidden states.
        image_outputs = self.vision_tower(pixel_values, output_hidden_states=True, **kwargs)

        # If we have one vision feature layer, return the corresponding hidden states,
        # otherwise, select the hidden states of each feature layer and concatenate them
        if isinstance(vision_feature_layer, int):
            selected_image_feature = image_outputs.hidden_states[vision_feature_layer]
            if vision_feature_select_strategy == "default":
                selected_image_feature = selected_image_feature[:, 1:]
        else:
            hs_pool = [image_outputs.hidden_states[layer_idx] for layer_idx in vision_feature_layer]
            # For default; crop CLS from each hidden state in the hidden state pool
            if vision_feature_select_strategy == "default":
                hs_pool = [hs[:, 1:] for hs in hs_pool]
            selected_image_feature = torch.cat(hs_pool, dim=-1)

        image_features = self.multi_modal_projector(selected_image_feature)
        return image_features

<<<<<<< HEAD
    @auto_docstring
=======
    @add_start_docstrings_to_model_forward(LLAVA_INPUTS_DOCSTRING)
    @replace_return_docstrings(output_type=LlavaCausalLMOutputWithPast, config_class=_CONFIG_FOR_DOC)
>>>>>>> b6d65e40
    def forward(
        self,
        input_ids: Optional[torch.LongTensor] = None,
        pixel_values: Optional[torch.FloatTensor] = None,
        attention_mask: Optional[torch.Tensor] = None,
        position_ids: Optional[torch.LongTensor] = None,
        past_key_values: Optional[List[torch.FloatTensor]] = None,
        inputs_embeds: Optional[torch.FloatTensor] = None,
        vision_feature_layer: Optional[Union[int, List[int]]] = None,
        vision_feature_select_strategy: Optional[str] = None,
        labels: Optional[torch.LongTensor] = None,
        use_cache: Optional[bool] = None,
        output_attentions: Optional[bool] = None,
        output_hidden_states: Optional[bool] = None,
        return_dict: Optional[bool] = None,
        cache_position: Optional[torch.LongTensor] = None,
        logits_to_keep: Union[int, torch.Tensor] = 0,
        image_sizes: Optional[torch.Tensor] = None,
        **lm_kwargs,
    ) -> Union[Tuple, LlavaCausalLMOutputWithPast]:
        r"""
        Example:

        ```python
        >>> from PIL import Image
        >>> import requests
        >>> from transformers import AutoProcessor, LlavaForConditionalGeneration

        >>> model = LlavaForConditionalGeneration.from_pretrained("llava-hf/llava-1.5-7b-hf")
        >>> processor = AutoProcessor.from_pretrained("llava-hf/llava-1.5-7b-hf")

        >>> prompt = "USER: <image>\nWhat's the content of the image? ASSISTANT:"
        >>> url = "https://www.ilankelman.org/stopsigns/australia.jpg"
        >>> image = Image.open(requests.get(url, stream=True).raw)

        >>> inputs = processor(images=image, text=prompt, return_tensors="pt")

        >>> # Generate
        >>> generate_ids = model.generate(**inputs, max_new_tokens=15)
        >>> processor.batch_decode(generate_ids, skip_special_tokens=True, clean_up_tokenization_spaces=False)[0]
        "USER:  \nWhat's the content of the image? ASSISTANT: The image features a busy city street with a stop sign prominently displayed"
        ```"""

        output_attentions = output_attentions if output_attentions is not None else self.config.output_attentions
        output_hidden_states = (
            output_hidden_states if output_hidden_states is not None else self.config.output_hidden_states
        )
        return_dict = return_dict if return_dict is not None else self.config.use_return_dict
        vision_feature_layer = (
            vision_feature_layer if vision_feature_layer is not None else self.config.vision_feature_layer
        )
        vision_feature_select_strategy = (
            vision_feature_select_strategy
            if vision_feature_select_strategy is not None
            else self.config.vision_feature_select_strategy
        )

        if (input_ids is None) ^ (inputs_embeds is not None):
            raise ValueError("You must specify exactly one of input_ids or inputs_embeds")

        if pixel_values is not None and inputs_embeds is not None:
            raise ValueError(
                "You cannot specify both pixel_values and inputs_embeds at the same time, and must specify either one"
            )

        if inputs_embeds is None:
            inputs_embeds = self.get_input_embeddings()(input_ids)

        if pixel_values is not None:
            image_features = self.get_image_features(
                pixel_values=pixel_values,
                vision_feature_layer=vision_feature_layer,
                vision_feature_select_strategy=vision_feature_select_strategy,
                image_sizes=image_sizes,
            )

            special_image_mask = (input_ids == self.config.image_token_id).unsqueeze(-1)
            special_image_mask = special_image_mask.expand_as(inputs_embeds).to(inputs_embeds.device)
            if not is_torchdynamo_compiling() and inputs_embeds[special_image_mask].numel() != image_features.numel():
                n_image_tokens = (input_ids == self.config.image_token_id).sum()
                n_image_features = image_features.shape[0] * image_features.shape[1]
                raise ValueError(
                    f"Image features and image tokens do not match: tokens: {n_image_tokens}, features {n_image_features}"
                )
            image_features = image_features.to(inputs_embeds.device, inputs_embeds.dtype)
            inputs_embeds = inputs_embeds.masked_scatter(special_image_mask, image_features)

        outputs = self.language_model(
            attention_mask=attention_mask,
            position_ids=position_ids,
            past_key_values=past_key_values,
            inputs_embeds=inputs_embeds,
            use_cache=use_cache,
            output_attentions=output_attentions,
            output_hidden_states=output_hidden_states,
            return_dict=return_dict,
            cache_position=cache_position,
            logits_to_keep=logits_to_keep,
            **lm_kwargs,
        )

        logits = outputs[0]

        loss = None
        if labels is not None:
            # Shift so that tokens < n predict n
            if attention_mask is not None:
                # we use the input attention mask to shift the logits and labels, because it is 2D.
                # we also crop attn mask in case it is longer, which happens in PrefixTuning with peft
                shift_attention_mask = attention_mask[:, -(logits.shape[1] - 1) :].to(logits.device)
                shift_logits = logits[..., :-1, :][shift_attention_mask.to(logits.device) != 0].contiguous()
                shift_labels = labels[..., 1:][shift_attention_mask.to(labels.device) != 0].contiguous()
            else:
                shift_logits = logits[..., :-1, :].contiguous()
                shift_labels = labels[..., 1:].contiguous()
            # Flatten the tokens
            loss_fct = nn.CrossEntropyLoss()
            loss = loss_fct(
                shift_logits.view(-1, shift_logits.size(-1)), shift_labels.view(-1).to(shift_logits.device)
            )

        if not return_dict:
            output = (logits,) + outputs[1:]
            return (loss,) + output if loss is not None else output

        return LlavaCausalLMOutputWithPast(
            loss=loss,
            logits=logits,
            past_key_values=outputs.past_key_values,
            hidden_states=outputs.hidden_states,
            attentions=outputs.attentions,
            image_hidden_states=image_features if pixel_values is not None else None,
        )

    def prepare_inputs_for_generation(
        self,
        input_ids,
        past_key_values=None,
        inputs_embeds=None,
        pixel_values=None,
        attention_mask=None,
        cache_position=None,
        logits_to_keep=None,
        **kwargs,
    ):
        # Overwritten -- in specific circumstances we don't want to forward image inputs to the model

        model_inputs = self.language_model.prepare_inputs_for_generation(
            input_ids,
            past_key_values=past_key_values,
            inputs_embeds=inputs_embeds,
            attention_mask=attention_mask,
            cache_position=cache_position,
            logits_to_keep=logits_to_keep,
            **kwargs,
        )

        if cache_position[0] == 0:
            # If we're in cached decoding stage, pixel values should be None because input ids do not contain special image token anymore
            # Otherwise we need pixel values to be passed to model
            model_inputs["pixel_values"] = pixel_values

        return model_inputs


__all__ = ["LlavaForConditionalGeneration", "LlavaPreTrainedModel"]<|MERGE_RESOLUTION|>--- conflicted
+++ resolved
@@ -210,12 +210,7 @@
         image_features = self.multi_modal_projector(selected_image_feature)
         return image_features
 
-<<<<<<< HEAD
     @auto_docstring
-=======
-    @add_start_docstrings_to_model_forward(LLAVA_INPUTS_DOCSTRING)
-    @replace_return_docstrings(output_type=LlavaCausalLMOutputWithPast, config_class=_CONFIG_FOR_DOC)
->>>>>>> b6d65e40
     def forward(
         self,
         input_ids: Optional[torch.LongTensor] = None,
