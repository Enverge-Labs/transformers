--- conflicted
+++ resolved
@@ -32,17 +32,12 @@
     is_torchdynamo_compiling,
     logging,
 )
-<<<<<<< HEAD
-=======
 from ..auto import AutoModel, AutoModelForCausalLM
->>>>>>> b6d65e40
 from .configuration_paligemma import PaliGemmaConfig
 
 
 if is_flash_attn_2_available():
     from flash_attn.bert_padding import index_first_axis, pad_input, unpad_input  # noqa
-
-from ..auto import AutoModel, AutoModelForCausalLM
 
 
 logger = logging.get_logger(__name__)
@@ -334,12 +329,7 @@
         image_features = image_features / (self.config.text_config.hidden_size**0.5)
         return image_features
 
-<<<<<<< HEAD
     @auto_docstring
-=======
-    @add_start_docstrings_to_model_forward(PALIGEMMA_INPUTS_DOCSTRING)
-    @replace_return_docstrings(output_type=PaliGemmaCausalLMOutputWithPast, config_class=_CONFIG_FOR_DOC)
->>>>>>> b6d65e40
     def forward(
         self,
         input_ids: Optional[torch.LongTensor] = None,
